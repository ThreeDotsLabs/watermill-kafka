--- conflicted
+++ resolved
@@ -590,14 +590,12 @@
 		select {
 		case <-msg.Acked():
 			if sess != nil {
-<<<<<<< HEAD
-				sess.MarkMessage(kafkaMsg, "")
-				if !h.saramaConfig.Consumer.Offsets.AutoCommit.Enable {
-					// AutoCommit is disabled, so we should commit offset explicitly
-					sess.Commit()
-=======
 				if sess.Context().Err() == nil {
 					sess.MarkMessage(kafkaMsg, "")
+    			if !h.saramaConfig.Consumer.Offsets.AutoCommit.Enable {
+						// AutoCommit is disabled, so we should commit offset explicitly
+						sess.Commit()
+     			}
 				} else {
 					logFields := receivedMsgLogFields.Add(
 						watermill.LogFields{
@@ -606,7 +604,6 @@
 					)
 					h.logger.Trace("Closing, session ctx cancelled before ack", logFields)
 					return nil
->>>>>>> bfef80e5
 				}
 			}
 			h.logger.Trace("Message Acked", receivedMsgLogFields)
