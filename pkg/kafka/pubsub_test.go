package kafka_test

import (
	"context"
	"fmt"
	"os"
	"strings"
	"testing"
	"time"

	"github.com/IBM/sarama"
	"github.com/stretchr/testify/assert"
	"github.com/stretchr/testify/require"

	"github.com/ThreeDotsLabs/watermill"
	"github.com/ThreeDotsLabs/watermill-kafka/v3/pkg/kafka"
	"github.com/ThreeDotsLabs/watermill/message"
	"github.com/ThreeDotsLabs/watermill/message/subscriber"
	"github.com/ThreeDotsLabs/watermill/pubsub/tests"
)

func kafkaBrokers() []string {
	brokers := os.Getenv("WATERMILL_TEST_KAFKA_BROKERS")
	if brokers != "" {
		return strings.Split(brokers, ",")
	}
	return []string{"localhost:9091", "localhost:9092", "localhost:9093", "localhost:9094", "localhost:9095"}
}

func newPubSub(t *testing.T, marshaler kafka.MarshalerUnmarshaler, consumerGroup string, saramaOpts ...func(*sarama.Config)) (*kafka.Publisher, *kafka.Subscriber) {
	logger := watermill.NewStdLogger(true, true)

	var err error
	var publisher *kafka.Publisher

	retriesLeft := 5
	for {
		publisher, err = kafka.NewPublisher(kafka.PublisherConfig{
			Brokers:   kafkaBrokers(),
			Marshaler: marshaler,
		}, logger)
		if err == nil || retriesLeft == 0 {
			break
		}

		retriesLeft--
		fmt.Printf("cannot create kafka Publisher: %s, retrying (%d retries left)", err, retriesLeft)
		time.Sleep(time.Second * 2)
	}
	require.NoError(t, err)

	saramaConfig := kafka.DefaultSaramaSubscriberConfig()
	saramaConfig.Consumer.Offsets.Initial = sarama.OffsetOldest

	saramaConfig.Admin.Timeout = time.Second * 30
	saramaConfig.Producer.RequiredAcks = sarama.WaitForAll
	saramaConfig.ChannelBufferSize = 10240
	saramaConfig.Consumer.Group.Heartbeat.Interval = time.Millisecond * 500
	saramaConfig.Consumer.Group.Rebalance.Timeout = time.Second * 3

	for _, o := range saramaOpts {
		o(saramaConfig)
	}

	var subscriber *kafka.Subscriber

	retriesLeft = 5
	for {
		subscriber, err = kafka.NewSubscriber(
			kafka.SubscriberConfig{
				Brokers:               kafkaBrokers(),
				Unmarshaler:           marshaler,
				OverwriteSaramaConfig: saramaConfig,
				ConsumerGroup:         consumerGroup,
				InitializeTopicDetails: &sarama.TopicDetail{
					NumPartitions:     8,
					ReplicationFactor: 1,
				},
			},
			logger,
		)
		if err == nil || retriesLeft == 0 {
			break
		}

		retriesLeft--
		fmt.Printf("cannot create kafka Subscriber: %s, retrying (%d retries left)", err, retriesLeft)
		time.Sleep(time.Second * 2)
	}

	require.NoError(t, err)

	return publisher, subscriber
}

func generatePartitionKey(topic string, msg *message.Message) (string, error) {
	return msg.Metadata.Get("partition_key"), nil
}

func createPubSubWithConsumerGroup(t *testing.T, consumerGroup string) (message.Publisher, message.Subscriber) {
	return newPubSub(t, kafka.DefaultMarshaler{}, consumerGroup)
}

func createPubSub(t *testing.T) (message.Publisher, message.Subscriber) {
	return createPubSubWithConsumerGroup(t, "test")
}

func createPartitionedPubSub(t *testing.T) (message.Publisher, message.Subscriber) {
	return newPubSub(t, kafka.NewWithPartitioningMarshaler(generatePartitionKey), "test")
}

func createNoGroupPubSub(t *testing.T) (message.Publisher, message.Subscriber) {
	return newPubSub(t, kafka.DefaultMarshaler{}, "")
}

func TestPublishSubscribe(t *testing.T) {
	features := tests.Features{
		ConsumerGroups:      true,
		ExactlyOnceDelivery: false,
		GuaranteedOrder:     false,
		Persistent:          true,
	}

	tests.TestPubSub(
		t,
		features,
		createPubSub,
		createPubSubWithConsumerGroup,
	)
}

func TestPublishSubscribe_ordered(t *testing.T) {
	if testing.Short() {
		t.Skip("skipping long tests")
	}

	tests.TestPubSub(
		t,
		tests.Features{
			ConsumerGroups:      true,
			ExactlyOnceDelivery: false,
			GuaranteedOrder:     true,
			Persistent:          true,
		},
		createPartitionedPubSub,
		createPubSubWithConsumerGroup,
	)
}

func TestNoGroupSubscriber(t *testing.T) {
	if testing.Short() {
		t.Skip("skipping long tests")
	}

	tests.TestPubSub(
		t,
		tests.Features{
			ConsumerGroups:                   false,
			ExactlyOnceDelivery:              false,
			GuaranteedOrder:                  false,
			Persistent:                       true,
			NewSubscriberReceivesOldMessages: true,
		},
		createNoGroupPubSub,
		nil,
	)
}

func TestCtxValues(t *testing.T) {
	pub, sub := newPubSub(t, kafka.DefaultMarshaler{}, "")
	topicName := "topic_" + watermill.NewUUID()

	var messagesToPublish []*message.Message

	for i := 0; i < 20; i++ {
		id := watermill.NewUUID()
		messagesToPublish = append(messagesToPublish, message.NewMessage(id, nil))
	}
	err := pub.Publish(topicName, messagesToPublish...)
	require.NoError(t, err, "cannot publish message")

	messages, err := sub.Subscribe(context.Background(), topicName)
	require.NoError(t, err)

	receivedMessages, all := subscriber.BulkReadWithDeduplication(messages, len(messagesToPublish), time.Second*10)
	require.True(t, all)

	expectedPartitionsOffsets := map[int32]int64{}
	for _, msg := range receivedMessages {
		partition, ok := kafka.MessagePartitionFromCtx(msg.Context())
		assert.True(t, ok)

		messagePartitionOffset, ok := kafka.MessagePartitionOffsetFromCtx(msg.Context())
		assert.True(t, ok)

		kafkaMsgTimestamp, ok := kafka.MessageTimestampFromCtx(msg.Context())
		assert.True(t, ok)
		assert.NotZero(t, kafkaMsgTimestamp)

		_, ok = kafka.MessageKeyFromCtx(msg.Context())
		assert.True(t, ok)

		if expectedPartitionsOffsets[partition] <= messagePartitionOffset {
			// kafka partition offset is offset of the last message + 1
			expectedPartitionsOffsets[partition] = messagePartitionOffset + 1
		}
	}
	assert.NotEmpty(t, expectedPartitionsOffsets)

	offsets, err := sub.PartitionOffset(topicName)
	require.NoError(t, err)
	assert.NotEmpty(t, offsets)

	assert.EqualValues(t, expectedPartitionsOffsets, offsets)

	require.NoError(t, pub.Close())
}

<<<<<<< HEAD
func TestPublishSubscribe_AutoCommitDisabled(t *testing.T) {
	features := tests.Features{
		ConsumerGroups:      true,
		ExactlyOnceDelivery: false,
		GuaranteedOrder:     false,
		Persistent:          true,
	}

	pubSubConstructorWithConsumerGroup := func(t *testing.T, consumerGroup string) (message.Publisher, message.Subscriber) {
		return newPubSub(t, kafka.DefaultMarshaler{}, consumerGroup, func(config *sarama.Config) {
			// commit messages manually
			config.Consumer.Offsets.AutoCommit.Enable = false
		})
	}
	pubSubConstructor := func(t *testing.T) (message.Publisher, message.Subscriber) {
		return pubSubConstructorWithConsumerGroup(t, "test")
	}

	tests.TestPubSub(
		t,
		features,
		pubSubConstructor,
		pubSubConstructorWithConsumerGroup,
	)
=======
func readAfterRetries(messagesCh <-chan *message.Message, retriesN int, timeout time.Duration) (receivedMessage *message.Message, ok bool) {
	retries := 0

MessagesLoop:
	for retries <= retriesN {
		select {
		case msg, ok := <-messagesCh:
			if !ok {
				break MessagesLoop
			}

			if retries > 0 {
				msg.Ack()
				return msg, true
			}

			msg.Nack()
			retries++
		case <-time.After(timeout):
			break MessagesLoop
		}
	}

	return nil, false
}

func TestCtxValuesAfterRetry(t *testing.T) {
	pub, sub := newPubSub(t, kafka.DefaultMarshaler{}, "")
	topicName := "topic_" + watermill.NewUUID()

	var messagesToPublish []*message.Message

	id := watermill.NewUUID()
	messagesToPublish = append(messagesToPublish, message.NewMessage(id, nil))

	err := pub.Publish(topicName, messagesToPublish...)
	require.NoError(t, err, "cannot publish message")

	messages, err := sub.Subscribe(context.Background(), topicName)
	require.NoError(t, err)

	receivedMessage, ok := readAfterRetries(messages, 1, time.Second)

	expectedPartitionsOffsets := map[int32]int64{}
	partition, ok := kafka.MessagePartitionFromCtx(receivedMessage.Context())
	assert.True(t, ok)

	messagePartitionOffset, ok := kafka.MessagePartitionOffsetFromCtx(receivedMessage.Context())
	assert.True(t, ok)

	kafkaMsgTimestamp, ok := kafka.MessageTimestampFromCtx(receivedMessage.Context())
	assert.True(t, ok)
	assert.NotZero(t, kafkaMsgTimestamp)

	if expectedPartitionsOffsets[partition] <= messagePartitionOffset {
		// kafka partition offset is offset of the last message + 1
		expectedPartitionsOffsets[partition] = messagePartitionOffset + 1
	}
	assert.NotEmpty(t, expectedPartitionsOffsets)

	offsets, err := sub.PartitionOffset(topicName)
	require.NoError(t, err)
	assert.NotEmpty(t, offsets)

	assert.EqualValues(t, expectedPartitionsOffsets, offsets)

	require.NoError(t, pub.Close())
>>>>>>> 07c306dd
}<|MERGE_RESOLUTION|>--- conflicted
+++ resolved
@@ -216,7 +216,6 @@
 	require.NoError(t, pub.Close())
 }
 
-<<<<<<< HEAD
 func TestPublishSubscribe_AutoCommitDisabled(t *testing.T) {
 	features := tests.Features{
 		ConsumerGroups:      true,
@@ -241,7 +240,8 @@
 		pubSubConstructor,
 		pubSubConstructorWithConsumerGroup,
 	)
-=======
+}
+
 func readAfterRetries(messagesCh <-chan *message.Message, retriesN int, timeout time.Duration) (receivedMessage *message.Message, ok bool) {
 	retries := 0
 
@@ -309,5 +309,4 @@
 	assert.EqualValues(t, expectedPartitionsOffsets, offsets)
 
 	require.NoError(t, pub.Close())
->>>>>>> 07c306dd
 }