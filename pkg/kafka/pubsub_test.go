package kafka_test

import (
	"context"
	"fmt"
	"os"
	"strings"
	"testing"
	"time"

	"github.com/IBM/sarama"
	"github.com/stretchr/testify/assert"
	"github.com/stretchr/testify/require"

	"github.com/ThreeDotsLabs/watermill"
	"github.com/ThreeDotsLabs/watermill-kafka/v3/pkg/kafka"
	"github.com/ThreeDotsLabs/watermill/message"
	"github.com/ThreeDotsLabs/watermill/message/subscriber"
	"github.com/ThreeDotsLabs/watermill/pubsub/tests"
)

func kafkaBrokers() []string {
	brokers := os.Getenv("WATERMILL_TEST_KAFKA_BROKERS")
	if brokers != "" {
		return strings.Split(brokers, ",")
	}
	return []string{"localhost:9091", "localhost:9092", "localhost:9093"}
}

<<<<<<< HEAD
func newPubSub(t *testing.T, marshaler kafka.MarshalerUnmarshaler, consumerGroup string, consumerModel kafka.ConsumerModel) (*kafka.Publisher, *kafka.Subscriber) {
	logger := watermill.NewStdLogger(true, true)
=======
func newPubSub(
	t *testing.T,
	marshaler kafka.MarshalerUnmarshaler,
	consumerGroup string,
	saramaOpts ...func(*sarama.Config),
) (*kafka.Publisher, *kafka.Subscriber) {
	logger := watermill.NewStdLogger(false, false)
>>>>>>> c4e3ddd4

	var err error
	var publisher *kafka.Publisher

	retriesLeft := 5
	for {
		publisher, err = kafka.NewPublisher(kafka.PublisherConfig{
			Brokers:   kafkaBrokers(),
			Marshaler: marshaler,
		}, logger)
		if err == nil || retriesLeft == 0 {
			break
		}

		retriesLeft--
		fmt.Printf("cannot create kafka Publisher: %s, retrying (%d retries left)", err, retriesLeft)
		time.Sleep(time.Second * 2)
	}
	require.NoError(t, err)

	saramaConfig := kafka.DefaultSaramaSubscriberConfig()
	saramaConfig.Consumer.Offsets.Initial = sarama.OffsetOldest

	saramaConfig.Admin.Timeout = time.Second * 30
	saramaConfig.Producer.RequiredAcks = sarama.WaitForAll
	saramaConfig.ChannelBufferSize = 10240
	saramaConfig.Consumer.Group.Heartbeat.Interval = time.Millisecond * 500
	saramaConfig.Consumer.Group.Rebalance.Timeout = time.Second * 3

	for _, o := range saramaOpts {
		o(saramaConfig)
	}

	var subscriber *kafka.Subscriber

	retriesLeft = 5
	for {
		subscriber, err = kafka.NewSubscriber(
			kafka.SubscriberConfig{
				Brokers:               kafkaBrokers(),
				Unmarshaler:           marshaler,
				OverwriteSaramaConfig: saramaConfig,
				ConsumerGroup:         consumerGroup,
				InitializeTopicDetails: &sarama.TopicDetail{
					NumPartitions:     50,
					ReplicationFactor: 1,
				},
				BatchConsumerConfig: &kafka.BatchConsumerConfig{
					MaxBatchSize: 10,
					MaxWaitTime:  100 * time.Millisecond,
				},
			},
			logger,
		)
		if err == nil || retriesLeft == 0 {
			break
		}

		retriesLeft--
		fmt.Printf("cannot create kafka Subscriber: %s, retrying (%d retries left)", err, retriesLeft)
		time.Sleep(time.Second * 2)
	}

	require.NoError(t, err)

	return publisher, subscriber
}

func generatePartitionKey(topic string, msg *message.Message) (string, error) {
	return msg.Metadata.Get("partition_key"), nil
}

<<<<<<< HEAD
func createPubSubWithConsumerGroup(consumerModel kafka.ConsumerModel) func(t *testing.T, consumerGroup string) (message.Publisher, message.Subscriber) {
	return func(t *testing.T, consumerGroup string) (message.Publisher, message.Subscriber) {
		return newPubSub(t, kafka.DefaultMarshaler{}, consumerGroup, consumerModel)
	}
}

func createPubSub(consumerModel kafka.ConsumerModel) func(t *testing.T) (message.Publisher, message.Subscriber) {
	return func(t *testing.T) (message.Publisher, message.Subscriber) {
		return createPubSubWithConsumerGroup(consumerModel)(t, "test")
	}
=======
func createPubSubWithConsumerGroup(t *testing.T, consumerGroup string) (message.Publisher, message.Subscriber) {
	return newPubSub(t, kafka.DefaultMarshaler{}, consumerGroup)
}

func createPubSub(t *testing.T) (message.Publisher, message.Subscriber) {
	return createPubSubWithConsumerGroup(t, "test")
>>>>>>> c4e3ddd4
}

func createPartitionedPubSub(consumerModel kafka.ConsumerModel) func(*testing.T) (message.Publisher, message.Subscriber) {
	return func(t *testing.T) (message.Publisher, message.Subscriber) {
		return newPubSub(t, kafka.NewWithPartitioningMarshaler(generatePartitionKey), "test", consumerModel)
	}
}

func createNoGroupPubSub(consumerModel kafka.ConsumerModel) func(t *testing.T) (message.Publisher, message.Subscriber) {
	return func(t *testing.T) (message.Publisher, message.Subscriber) {
		return newPubSub(t, kafka.DefaultMarshaler{}, "", consumerModel)
	}
}

func TestPublishSubscribe(t *testing.T) {
<<<<<<< HEAD
	testCases := []struct {
		name          string
		consumerModel kafka.ConsumerModel
	}{
		{
			name:          "with default consumer",
			consumerModel: kafka.Default,
		},
		{
			name:          "with batch config",
			consumerModel: kafka.Batch,
		},
		{
			name:          "with partition concurrent config",
			consumerModel: kafka.PartitionConcurrent,
		},
	}
	for _, test := range testCases {
		t.Run(test.name, func(t *testing.T) {
			features := tests.Features{
				ConsumerGroups:      true,
				ExactlyOnceDelivery: false,
				GuaranteedOrder:     false,
				Persistent:          true,
			}

			tests.TestPubSub(
				t,
				features,
				createPubSub(test.consumerModel),
				createPubSubWithConsumerGroup(test.consumerModel),
			)
		})
	}
=======
	features := tests.Features{
		ConsumerGroups:      true,
		ExactlyOnceDelivery: false,
		GuaranteedOrder:     false,
		Persistent:          true,
	}

	tests.TestPubSub(
		t,
		features,
		createPubSub,
		createPubSubWithConsumerGroup,
	)
>>>>>>> c4e3ddd4
}

func TestPublishSubscribe_ordered(t *testing.T) {
	if testing.Short() {
		t.Skip("skipping long tests")
	}

<<<<<<< HEAD
	testCases := []struct {
		name          string
		consumerModel kafka.ConsumerModel
	}{
		{
			name:          "with default consumer",
			consumerModel: kafka.Default,
		},
		{
			name:          "with partition concurrent config",
			consumerModel: kafka.PartitionConcurrent,
		},
	}
	for _, test := range testCases {
		t.Run(test.name, func(t *testing.T) {
			tests.TestPubSub(
				t,
				tests.Features{
					ConsumerGroups:      true,
					ExactlyOnceDelivery: false,
					GuaranteedOrder:     true,
					Persistent:          true,
				},
				createPartitionedPubSub(test.consumerModel),
				createPubSubWithConsumerGroup(test.consumerModel),
			)
		})
	}

	t.Run("with batch consumer config", func(t *testing.T) {
		testBulkMessageHandlerPubSub(
			t,
			tests.Features{
				ConsumerGroups:      true,
				ExactlyOnceDelivery: false,
				GuaranteedOrder:     true,
				Persistent:          true,
			},
			createPartitionedPubSub(kafka.Batch),
			createPubSubWithConsumerGroup(kafka.Batch),
		)
	})
=======
	t.Parallel()

	tests.TestPubSub(
		t,
		tests.Features{
			ConsumerGroups:      true,
			ExactlyOnceDelivery: false,
			GuaranteedOrder:     true,
			Persistent:          true,
		},
		createPartitionedPubSub,
		createPubSubWithConsumerGroup,
	)
>>>>>>> c4e3ddd4
}

func TestNoGroupSubscriber(t *testing.T) {
	if testing.Short() {
		t.Skip("skipping long tests")
	}
<<<<<<< HEAD
	testCases := []struct {
		name          string
		consumerModel kafka.ConsumerModel
	}{
		{
			name:          "with default consumer",
			consumerModel: kafka.Default,
		},
		{
			name:          "with batch config",
			consumerModel: kafka.Batch,
=======

	t.Parallel()

	tests.TestPubSub(
		t,
		tests.Features{
			ConsumerGroups:                   false,
			ExactlyOnceDelivery:              false,
			GuaranteedOrder:                  false,
			Persistent:                       true,
			NewSubscriberReceivesOldMessages: true,
>>>>>>> c4e3ddd4
		},
		{
			name:          "with partition concurrent config",
			consumerModel: kafka.PartitionConcurrent,
		},
	}
	for _, test := range testCases {
		t.Run(test.name, func(t *testing.T) {
			tests.TestPubSub(
				t,
				tests.Features{
					ConsumerGroups:                   false,
					ExactlyOnceDelivery:              false,
					GuaranteedOrder:                  false,
					Persistent:                       true,
					NewSubscriberReceivesOldMessages: true,
				},
				createNoGroupPubSub(test.consumerModel),
				nil,
			)
		})
	}
}

func TestCtxValues(t *testing.T) {
	tests := []struct {
		name          string
		consumerModel kafka.ConsumerModel
	}{
		{
			name:          "with default consumer",
			consumerModel: kafka.Default,
		},
		{
			name:          "with batch config",
			consumerModel: kafka.Batch,
		},
		{
			name:          "with partition concurrent config",
			consumerModel: kafka.PartitionConcurrent,
		},
	}
	for _, test := range tests {
		t.Run(test.name, func(t *testing.T) {
			pub, sub := newPubSub(t, kafka.DefaultMarshaler{}, "", test.consumerModel)
			topicName := "topic_" + watermill.NewUUID()

			var messagesToPublish []*message.Message

			for i := 0; i < 20; i++ {
				id := watermill.NewUUID()
				messagesToPublish = append(messagesToPublish, message.NewMessage(id, nil))
			}
			err := pub.Publish(topicName, messagesToPublish...)
			require.NoError(t, err, "cannot publish message")

			messages, err := sub.Subscribe(context.Background(), topicName)
			require.NoError(t, err)

			receivedMessages, all := subscriber.BulkReadWithDeduplication(messages, len(messagesToPublish), time.Second*10)
			require.True(t, all)

			expectedPartitionsOffsets := map[int32]int64{}
			for _, msg := range receivedMessages {
				partition, ok := kafka.MessagePartitionFromCtx(msg.Context())
				assert.True(t, ok)

				messagePartitionOffset, ok := kafka.MessagePartitionOffsetFromCtx(msg.Context())
				assert.True(t, ok)

				kafkaMsgTimestamp, ok := kafka.MessageTimestampFromCtx(msg.Context())
				assert.True(t, ok)
				assert.NotZero(t, kafkaMsgTimestamp)

				_, ok = kafka.MessageKeyFromCtx(msg.Context())
				assert.True(t, ok)

				if expectedPartitionsOffsets[partition] <= messagePartitionOffset {
					// kafka partition offset is offset of the last message + 1
					expectedPartitionsOffsets[partition] = messagePartitionOffset + 1
				}
			}
			assert.NotEmpty(t, expectedPartitionsOffsets)

			offsets, err := sub.PartitionOffset(topicName)
			require.NoError(t, err)
			assert.NotEmpty(t, offsets)

			assert.EqualValues(t, expectedPartitionsOffsets, offsets)

<<<<<<< HEAD
			require.NoError(t, pub.Close())
		})
	}
=======
	require.NoError(t, pub.Close())
}

func TestPublishSubscribe_AutoCommitDisabled(t *testing.T) {
	t.Parallel()

	features := tests.Features{
		ConsumerGroups:      true,
		ExactlyOnceDelivery: false,
		GuaranteedOrder:     false,
		Persistent:          true,
		// Disabled AutoCommit slow down Pub/Sub because of making commits synchronously
		ForceShort: true,
	}

	pubSubConstructorWithConsumerGroup := func(t *testing.T, consumerGroup string) (message.Publisher, message.Subscriber) {
		return newPubSub(t, kafka.DefaultMarshaler{}, consumerGroup, func(config *sarama.Config) {
			// commit messages manually
			config.Consumer.Offsets.AutoCommit.Enable = false
		})
	}
	pubSubConstructor := func(t *testing.T) (message.Publisher, message.Subscriber) {
		return pubSubConstructorWithConsumerGroup(t, "test")
	}

	tests.TestPubSub(
		t,
		features,
		pubSubConstructor,
		pubSubConstructorWithConsumerGroup,
	)
}

func readAfterRetries(messagesCh <-chan *message.Message, retriesN int, timeout time.Duration) (receivedMessage *message.Message, ok bool) {
	retries := 0

MessagesLoop:
	for retries <= retriesN {
		select {
		case msg, ok := <-messagesCh:
			if !ok {
				break MessagesLoop
			}

			if retries > 0 {
				msg.Ack()
				return msg, true
			}

			msg.Nack()
			retries++
		case <-time.After(timeout):
			break MessagesLoop
		}
	}

	return nil, false
}

func TestCtxValuesAfterRetry(t *testing.T) {
	pub, sub := newPubSub(t, kafka.DefaultMarshaler{}, "")
	topicName := "topic_" + watermill.NewUUID()

	var messagesToPublish []*message.Message

	id := watermill.NewUUID()
	messagesToPublish = append(messagesToPublish, message.NewMessage(id, nil))

	err := pub.Publish(topicName, messagesToPublish...)
	require.NoError(t, err, "cannot publish message")

	messages, err := sub.Subscribe(context.Background(), topicName)
	require.NoError(t, err)

	receivedMessage, ok := readAfterRetries(messages, 1, time.Second)
	assert.True(t, ok)

	expectedPartitionsOffsets := map[int32]int64{}
	partition, ok := kafka.MessagePartitionFromCtx(receivedMessage.Context())
	assert.True(t, ok)

	messagePartitionOffset, ok := kafka.MessagePartitionOffsetFromCtx(receivedMessage.Context())
	assert.True(t, ok)

	kafkaMsgTimestamp, ok := kafka.MessageTimestampFromCtx(receivedMessage.Context())
	assert.True(t, ok)
	assert.NotZero(t, kafkaMsgTimestamp)

	if expectedPartitionsOffsets[partition] <= messagePartitionOffset {
		// kafka partition offset is offset of the last message + 1
		expectedPartitionsOffsets[partition] = messagePartitionOffset + 1
	}
	assert.NotEmpty(t, expectedPartitionsOffsets)

	offsets, err := sub.PartitionOffset(topicName)
	require.NoError(t, err)
	assert.NotEmpty(t, offsets)

	assert.EqualValues(t, expectedPartitionsOffsets, offsets)

	require.NoError(t, pub.Close())
>>>>>>> c4e3ddd4
}<|MERGE_RESOLUTION|>--- conflicted
+++ resolved
@@ -27,18 +27,14 @@
 	return []string{"localhost:9091", "localhost:9092", "localhost:9093"}
 }
 
-<<<<<<< HEAD
-func newPubSub(t *testing.T, marshaler kafka.MarshalerUnmarshaler, consumerGroup string, consumerModel kafka.ConsumerModel) (*kafka.Publisher, *kafka.Subscriber) {
-	logger := watermill.NewStdLogger(true, true)
-=======
 func newPubSub(
 	t *testing.T,
 	marshaler kafka.MarshalerUnmarshaler,
 	consumerGroup string,
+	consumerModel kafka.ConsumerModel,
 	saramaOpts ...func(*sarama.Config),
 ) (*kafka.Publisher, *kafka.Subscriber) {
-	logger := watermill.NewStdLogger(false, false)
->>>>>>> c4e3ddd4
+	logger := watermill.NewStdLogger(true, true)
 
 	var err error
 	var publisher *kafka.Publisher
@@ -111,7 +107,6 @@
 	return msg.Metadata.Get("partition_key"), nil
 }
 
-<<<<<<< HEAD
 func createPubSubWithConsumerGroup(consumerModel kafka.ConsumerModel) func(t *testing.T, consumerGroup string) (message.Publisher, message.Subscriber) {
 	return func(t *testing.T, consumerGroup string) (message.Publisher, message.Subscriber) {
 		return newPubSub(t, kafka.DefaultMarshaler{}, consumerGroup, consumerModel)
@@ -122,14 +117,6 @@
 	return func(t *testing.T) (message.Publisher, message.Subscriber) {
 		return createPubSubWithConsumerGroup(consumerModel)(t, "test")
 	}
-=======
-func createPubSubWithConsumerGroup(t *testing.T, consumerGroup string) (message.Publisher, message.Subscriber) {
-	return newPubSub(t, kafka.DefaultMarshaler{}, consumerGroup)
-}
-
-func createPubSub(t *testing.T) (message.Publisher, message.Subscriber) {
-	return createPubSubWithConsumerGroup(t, "test")
->>>>>>> c4e3ddd4
 }
 
 func createPartitionedPubSub(consumerModel kafka.ConsumerModel) func(*testing.T) (message.Publisher, message.Subscriber) {
@@ -145,7 +132,6 @@
 }
 
 func TestPublishSubscribe(t *testing.T) {
-<<<<<<< HEAD
 	testCases := []struct {
 		name          string
 		consumerModel kafka.ConsumerModel
@@ -180,21 +166,6 @@
 			)
 		})
 	}
-=======
-	features := tests.Features{
-		ConsumerGroups:      true,
-		ExactlyOnceDelivery: false,
-		GuaranteedOrder:     false,
-		Persistent:          true,
-	}
-
-	tests.TestPubSub(
-		t,
-		features,
-		createPubSub,
-		createPubSubWithConsumerGroup,
-	)
->>>>>>> c4e3ddd4
 }
 
 func TestPublishSubscribe_ordered(t *testing.T) {
@@ -202,7 +173,8 @@
 		t.Skip("skipping long tests")
 	}
 
-<<<<<<< HEAD
+	t.Parallel()
+
 	testCases := []struct {
 		name          string
 		consumerModel kafka.ConsumerModel
@@ -245,28 +217,15 @@
 			createPubSubWithConsumerGroup(kafka.Batch),
 		)
 	})
-=======
-	t.Parallel()
-
-	tests.TestPubSub(
-		t,
-		tests.Features{
-			ConsumerGroups:      true,
-			ExactlyOnceDelivery: false,
-			GuaranteedOrder:     true,
-			Persistent:          true,
-		},
-		createPartitionedPubSub,
-		createPubSubWithConsumerGroup,
-	)
->>>>>>> c4e3ddd4
 }
 
 func TestNoGroupSubscriber(t *testing.T) {
 	if testing.Short() {
 		t.Skip("skipping long tests")
 	}
-<<<<<<< HEAD
+
+	t.Parallel()
+
 	testCases := []struct {
 		name          string
 		consumerModel kafka.ConsumerModel
@@ -278,19 +237,6 @@
 		{
 			name:          "with batch config",
 			consumerModel: kafka.Batch,
-=======
-
-	t.Parallel()
-
-	tests.TestPubSub(
-		t,
-		tests.Features{
-			ConsumerGroups:                   false,
-			ExactlyOnceDelivery:              false,
-			GuaranteedOrder:                  false,
-			Persistent:                       true,
-			NewSubscriberReceivesOldMessages: true,
->>>>>>> c4e3ddd4
 		},
 		{
 			name:          "with partition concurrent config",
@@ -381,12 +327,9 @@
 
 			assert.EqualValues(t, expectedPartitionsOffsets, offsets)
 
-<<<<<<< HEAD
 			require.NoError(t, pub.Close())
 		})
 	}
-=======
-	require.NoError(t, pub.Close())
 }
 
 func TestPublishSubscribe_AutoCommitDisabled(t *testing.T) {
@@ -487,5 +430,4 @@
 	assert.EqualValues(t, expectedPartitionsOffsets, offsets)
 
 	require.NoError(t, pub.Close())
->>>>>>> c4e3ddd4
 }